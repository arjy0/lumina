--- conflicted
+++ resolved
@@ -5,12 +5,12 @@
 RUN apk add --no-cache libc6-compat
 WORKDIR /app
 
-# Instala las dependencias basadas en el gestor de paquetes preferido
+# Install dependencies based on the preferred package manager
 COPY frontend/package.json frontend/yarn.lock* frontend/package-lock.json* frontend/pnpm-lock.yaml* ./
 RUN \
-  if [ -f yarn.lock ]; then yarn --frozen-lockfile; \
-  elif [ -f package-lock.json ]; then npm ci; \
-  elif [ -f pnpm-lock.yaml ]; then yarn global add pnpm && pnpm i --frozen-lockfile; \
+  if [ -f frontend/yarn.lock ]; then yarn --frozen-lockfile; \
+  elif [ -f frontend/package-lock.json ]; then npm ci; \
+  elif [ -f frontend/pnpm-lock.yaml ]; then yarn global add pnpm && pnpm i --frozen-lockfile; \
   else echo "Lockfile not found." && exit 1; \
   fi
 
@@ -18,7 +18,7 @@
 FROM base AS builder
 WORKDIR /app
 COPY --from=deps /app/node_modules ./node_modules
-<<<<<<< HEAD
+#COPY frontend/. .
 COPY frontend .
 
 # Next.js collects completely anonymous telemetry data about general usage.
@@ -26,9 +26,6 @@
 # Uncomment the following line in case you want to disable telemetry during the build.
 # ENV NEXT_TELEMETRY_DISABLED 1
 
-=======
-COPY frontend/. .
->>>>>>> 7a9e47a0
 
 # Production image, copy all the files and run next
 FROM base AS runner
