--- conflicted
+++ resolved
@@ -419,15 +419,8 @@
     final List<String> value = getStringList('wals') ?? [];
     return Wal.fromJsonList(value.map((e) => jsonDecode(e)).toList());
   }
-<<<<<<< HEAD
-=======
-
-  set localSyncEnabled(bool value) => saveBool('localSyncEnabled', value);
-
-  bool get localSyncEnabled => getBool('localSyncEnabled') ?? false;
-
+  
   set devModeJoanFollowUpEnabled(bool value) => saveBool('devModeJoanFollowUpEnabled', value);
 
   bool get devModeJoanFollowUpEnabled => getBool('devModeJoanFollowUpEnabled') ?? false;
->>>>>>> bc0d0e5d
 }