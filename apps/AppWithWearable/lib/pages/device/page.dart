--- conflicted
+++ resolved
@@ -30,7 +30,6 @@
 }
 
 class _DevicePageState extends State<DevicePage> {
-<<<<<<< HEAD
   bool _isLoading = true;
 
   @override
@@ -68,8 +67,6 @@
     }
   }
 
-=======
->>>>>>> 8c329fdf
   @override
   Widget build(BuildContext context) {
     return Stack(
