import 'package:flutter/material.dart';
import 'package:friend_private/backend/database/memory.dart';
import 'package:friend_private/backend/mixpanel.dart';
import 'package:gradient_borders/box_borders/gradient_box_border.dart';

import 'widgets/empty_memories.dart';
import 'widgets/memory_list_item.dart';
import 'widgets/add_memory_widget.dart';

class MemoriesPage extends StatefulWidget {
  final List<Memory> memories;
  final Function refreshMemories;
  final FocusNode textFieldFocusNode;

<<<<<<< HEAD
  const MemoriesPage(
    {super.key,
    required this.memories,
    required this.refreshMemories,
    required this.displayDiscardMemories,
    required this.toggleDiscardMemories});
=======
  const MemoriesPage({
    super.key,
    required this.memories,
    required this.refreshMemories,
    required this.textFieldFocusNode,
  });
>>>>>>> 6e32ca11

  @override
  State<MemoriesPage> createState() => _MemoriesPageState();
}

class _MemoriesPageState extends State<MemoriesPage> with AutomaticKeepAliveClientMixin {
  TextEditingController textController = TextEditingController();
  FocusNode textFieldFocusNode = FocusNode();
  bool loading = false;
  bool displayDiscardMemories = false;

  changeLoadingState() {
    setState(() {
      loading = !loading;
    });
  }

  _toggleDiscardMemories() async {
    MixpanelManager().showDiscardedMemoriesToggled(!displayDiscardMemories);
    setState(() => displayDiscardMemories = !displayDiscardMemories);
  }

  @override
  bool get wantKeepAlive => true;

  void _onAddButtonPressed() {
    showDialog(
      context: context,
      builder: (BuildContext context) {
        return const AddMemoryDialog();
      },
    );
  }

  @override
  Widget build(BuildContext context) {
<<<<<<< HEAD
    super.build(context);
    return ListView(
      children: [
        const SizedBox(height: 16),
        Padding(
          padding: const EdgeInsets.symmetric(horizontal: 18.0),
          child: Text(
            'Welcome back.',
            style: Theme.of(context).textTheme.titleLarge!.copyWith(color: Colors.grey, fontSize: 20),
          ),
        ),
        const SizedBox(height: 16),
        Row(
          crossAxisAlignment: CrossAxisAlignment.center,
          mainAxisAlignment: MainAxisAlignment.spaceBetween,
          children: [
            TextButton.icon(
              onPressed: _onAddButtonPressed,
              icon: const Icon(Icons.add_box_rounded, color: Colors.white),
              label: const Text("Add", style: TextStyle(color: Colors.white)),
              style: TextButton.styleFrom(backgroundColor: Theme.of(context).primaryColor),
            ),
            Row(
              mainAxisSize: MainAxisSize.min,
              crossAxisAlignment: CrossAxisAlignment.center,
              children: [
                Text(
                  widget.displayDiscardMemories ? 'Hide Discarded' : 'Show Discarded',
=======
    var memories =
        displayDiscardMemories ? widget.memories : widget.memories.where((memory) => !memory.discarded).toList();
    memories = textController.text.isEmpty
        ? memories
        : memories
            .where(
              (memory) => (memory.transcript + memory.structured.target!.title + memory.structured.target!.overview)
                  .toLowerCase()
                  .contains(textController.text.toLowerCase()),
            )
            .toList();

    return CustomScrollView(
      slivers: [
        const SliverToBoxAdapter(child: SizedBox(height: 32)),
        SliverToBoxAdapter(
          child: Container(
            width: double.maxFinite,
            padding: const EdgeInsets.fromLTRB(16, 8, 8, 0),
            margin: const EdgeInsets.fromLTRB(18, 0, 18, 0),
            decoration: const BoxDecoration(
              color: Colors.black,
              borderRadius: BorderRadius.all(Radius.circular(16)),
              border: GradientBoxBorder(
                gradient: LinearGradient(colors: [
                  Color.fromARGB(127, 208, 208, 208),
                  Color.fromARGB(127, 188, 99, 121),
                  Color.fromARGB(127, 86, 101, 182),
                  Color.fromARGB(127, 126, 190, 236)
                ]),
                width: 1,
              ),
              shape: BoxShape.rectangle,
            ),
            child: TextField(
              enabled: true,
              controller: textController,
              onChanged: (s) {
                setState(() {});
              },
              obscureText: false,
              autofocus: false,
              focusNode: widget.textFieldFocusNode,
              decoration: InputDecoration(
                hintText: 'Search for memories...',
                hintStyle: const TextStyle(fontSize: 14.0, color: Colors.grey),
                enabledBorder: InputBorder.none,
                focusedBorder: InputBorder.none,
                suffixIcon: textController.text.isEmpty
                    ? const SizedBox.shrink()
                    : IconButton(
                        icon: const Icon(
                          Icons.cancel,
                          color: Color(0xFFF7F4F4),
                          size: 28.0,
                        ),
                        onPressed: () {
                          textController.clear();
                          setState(() {});
                        },
                      ),
              ),
              style: TextStyle(fontSize: 14.0, color: Colors.grey.shade200),
            ),
          ),
        ),
        const SliverToBoxAdapter(child: SizedBox(height: 16)),
        SliverToBoxAdapter(
          child: Padding(
            padding: const EdgeInsets.symmetric(horizontal: 8.0),
            child: Row(
              crossAxisAlignment: CrossAxisAlignment.center,
              mainAxisAlignment: MainAxisAlignment.end,
              children: [
                Text(
                  displayDiscardMemories ? 'Hide Discarded' : 'Show Discarded',
>>>>>>> 6e32ca11
                  style: const TextStyle(color: Colors.white, fontSize: 16),
                ),
                const SizedBox(width: 8),
                IconButton(
                  onPressed: () {
<<<<<<< HEAD
                    widget.toggleDiscardMemories();
                  },
                  icon: Icon(
                    widget.displayDiscardMemories ? Icons.cancel_outlined : Icons.filter_list,
=======
                    _toggleDiscardMemories();
                  },
                  icon: Icon(
                    displayDiscardMemories ? Icons.cancel_outlined : Icons.filter_list,
>>>>>>> 6e32ca11
                    color: Colors.white,
                  ),
                ),
              ],
            ),
<<<<<<< HEAD
          ],
=======
          ),
>>>>>>> 6e32ca11
        ),
        memories.isEmpty
            ? const SliverToBoxAdapter(
                child: Center(
                  child: Padding(
                    padding: EdgeInsets.only(top: 32.0),
                    child: EmptyMemoriesWidget(),
                  ),
                ),
              )
            : SliverList(
                delegate: SliverChildBuilderDelegate(
                  (context, index) {
                    return MemoryListItem(
                      memoryIdx: index,
                      memory: memories[index],
                      loadMemories: widget.refreshMemories,
                    );
                  },
                  childCount: memories.length,
                ),
              ),
        const SliverToBoxAdapter(
          child: SizedBox(height: 80),
        ),
      ],
    );
  }
}<|MERGE_RESOLUTION|>--- conflicted
+++ resolved
@@ -12,21 +12,12 @@
   final Function refreshMemories;
   final FocusNode textFieldFocusNode;
 
-<<<<<<< HEAD
-  const MemoriesPage(
-    {super.key,
-    required this.memories,
-    required this.refreshMemories,
-    required this.displayDiscardMemories,
-    required this.toggleDiscardMemories});
-=======
   const MemoriesPage({
     super.key,
     required this.memories,
     required this.refreshMemories,
     required this.textFieldFocusNode,
   });
->>>>>>> 6e32ca11
 
   @override
   State<MemoriesPage> createState() => _MemoriesPageState();
@@ -63,36 +54,6 @@
 
   @override
   Widget build(BuildContext context) {
-<<<<<<< HEAD
-    super.build(context);
-    return ListView(
-      children: [
-        const SizedBox(height: 16),
-        Padding(
-          padding: const EdgeInsets.symmetric(horizontal: 18.0),
-          child: Text(
-            'Welcome back.',
-            style: Theme.of(context).textTheme.titleLarge!.copyWith(color: Colors.grey, fontSize: 20),
-          ),
-        ),
-        const SizedBox(height: 16),
-        Row(
-          crossAxisAlignment: CrossAxisAlignment.center,
-          mainAxisAlignment: MainAxisAlignment.spaceBetween,
-          children: [
-            TextButton.icon(
-              onPressed: _onAddButtonPressed,
-              icon: const Icon(Icons.add_box_rounded, color: Colors.white),
-              label: const Text("Add", style: TextStyle(color: Colors.white)),
-              style: TextButton.styleFrom(backgroundColor: Theme.of(context).primaryColor),
-            ),
-            Row(
-              mainAxisSize: MainAxisSize.min,
-              crossAxisAlignment: CrossAxisAlignment.center,
-              children: [
-                Text(
-                  widget.displayDiscardMemories ? 'Hide Discarded' : 'Show Discarded',
-=======
     var memories =
         displayDiscardMemories ? widget.memories : widget.memories.where((memory) => !memory.discarded).toList();
     memories = textController.text.isEmpty
@@ -169,33 +130,22 @@
               children: [
                 Text(
                   displayDiscardMemories ? 'Hide Discarded' : 'Show Discarded',
->>>>>>> 6e32ca11
+
                   style: const TextStyle(color: Colors.white, fontSize: 16),
                 ),
                 const SizedBox(width: 8),
                 IconButton(
                   onPressed: () {
-<<<<<<< HEAD
-                    widget.toggleDiscardMemories();
-                  },
-                  icon: Icon(
-                    widget.displayDiscardMemories ? Icons.cancel_outlined : Icons.filter_list,
-=======
                     _toggleDiscardMemories();
                   },
                   icon: Icon(
                     displayDiscardMemories ? Icons.cancel_outlined : Icons.filter_list,
->>>>>>> 6e32ca11
                     color: Colors.white,
                   ),
                 ),
               ],
             ),
-<<<<<<< HEAD
-          ],
-=======
           ),
->>>>>>> 6e32ca11
         ),
         memories.isEmpty
             ? const SliverToBoxAdapter(
