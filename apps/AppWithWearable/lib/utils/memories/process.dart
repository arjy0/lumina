--- conflicted
+++ resolved
@@ -22,11 +22,8 @@
   bool retrievedFromCache = false,
   DateTime? startedAt,
   DateTime? finishedAt,
-<<<<<<< HEAD
   Geolocation? geolocation,
-=======
   List<Tuple2<String, String>> photos = const [],
->>>>>>> 846cc08d
 }) async {
   if (transcript.isNotEmpty || photos.isNotEmpty) {
     Memory? memory = await memoryCreationBlock(
@@ -37,11 +34,8 @@
       retrievedFromCache,
       startedAt,
       finishedAt,
-<<<<<<< HEAD
       geolocation,
-=======
       photos,
->>>>>>> 846cc08d
     );
     devModeWebhookCall(memory);
     MemoryProvider().saveMemory(memory);
@@ -87,11 +81,8 @@
   bool retrievedFromCache,
   DateTime? startedAt,
   DateTime? finishedAt,
-<<<<<<< HEAD
   Geolocation? geolocation,
-=======
   List<Tuple2<String, String>> photos,
->>>>>>> 846cc08d
 ) async {
   SummaryResult? summarizeResult = await _retrieveStructure(context, transcript, photos, retrievedFromCache);
   bool failed = false;
@@ -133,11 +124,8 @@
     startedAt,
     finishedAt,
     structured.title.isEmpty,
-<<<<<<< HEAD
     geolocation,
-=======
     photos,
->>>>>>> 846cc08d
   );
   debugPrint('Memory created: ${memory.id}');
 
@@ -172,11 +160,8 @@
   DateTime? startedAt,
   DateTime? finishedAt,
   bool discarded,
-<<<<<<< HEAD
   Geolocation? geolocation,
-=======
   List<Tuple2<String, String>> photos,
->>>>>>> 846cc08d
 ) async {
   var memory = Memory(
     DateTime.now(),
