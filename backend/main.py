import json
import os

import firebase_admin
from fastapi import FastAPI

from modal import Image, App, asgi_app, Secret, Cron
from routers import workflow, chat, firmware, plugins, memories, transcribe, notifications, speech_profile, \
<<<<<<< HEAD
    agents, facts, users, postprocessing, processing_memories, sdcard
=======
    agents, facts, users, postprocessing, processing_memories, trends
>>>>>>> 36d5e113
from utils.other.notifications import start_cron_job

if os.environ.get('SERVICE_ACCOUNT_JSON'):
    service_account_info = json.loads(os.environ["SERVICE_ACCOUNT_JSON"])
    credentials = firebase_admin.credentials.Certificate(service_account_info)
    firebase_admin.initialize_app(credentials)
else:
    firebase_admin.initialize_app()

app = FastAPI()
app.include_router(transcribe.router)
app.include_router(memories.router)
app.include_router(postprocessing.router)
app.include_router(facts.router)
app.include_router(chat.router)
app.include_router(plugins.router)
app.include_router(speech_profile.router)
# app.include_router(screenpipe.router)
app.include_router(workflow.router)
app.include_router(notifications.router)
app.include_router(workflow.router)
app.include_router(agents.router)
app.include_router(users.router)
app.include_router(processing_memories.router)
app.include_router(trends.router)

app.include_router(firmware.router)
app.include_router(sdcard.router)

modal_app = App(
    name='backend',
    secrets=[Secret.from_name("gcp-credentials"), Secret.from_name('envs')],
)
image = (
    Image.debian_slim()
    .apt_install('ffmpeg', 'git', 'unzip')
    .pip_install_from_requirements('requirements.txt')
)


@modal_app.function(
    image=image,
    keep_warm=2,
    memory=(512, 1024),
    cpu=2,
    allow_concurrent_inputs=10,
    timeout=60 * 10,
)
@asgi_app()
def api():
    return app


paths = ['_temp', '_samples', '_segments', '_speech_profiles']
for path in paths:
    if not os.path.exists(path):
        os.makedirs(path)


@modal_app.function(image=image, schedule=Cron('* * * * *'))
async def notifications_cronjob():
    await start_cron_job()<|MERGE_RESOLUTION|>--- conflicted
+++ resolved
@@ -6,11 +6,8 @@
 
 from modal import Image, App, asgi_app, Secret, Cron
 from routers import workflow, chat, firmware, plugins, memories, transcribe, notifications, speech_profile, \
-<<<<<<< HEAD
-    agents, facts, users, postprocessing, processing_memories, sdcard
-=======
-    agents, facts, users, postprocessing, processing_memories, trends
->>>>>>> 36d5e113
+    agents, facts, users, postprocessing, processing_memories, trends,sdcard
+
 from utils.other.notifications import start_cron_job
 
 if os.environ.get('SERVICE_ACCOUNT_JSON'):
