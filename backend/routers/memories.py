<<<<<<< HEAD
import os
=======
import hashlib
import asyncio
import random
import threading
import uuid
from typing import Union
>>>>>>> 570473be

from fastapi import APIRouter, Depends, HTTPException, UploadFile

import database.memories as memories_db
<<<<<<< HEAD
from database.vector import delete_vector
=======
from database.vector import delete_vector, upsert_vectors, upsert_vector
>>>>>>> 570473be
from models.memory import *
from models.integrations import *
from models.plugin import Plugin
from utils.plugins import get_plugins_data
from models.transcript_segment import TranscriptSegment
from utils import auth
<<<<<<< HEAD
from utils.llm import transcript_user_speech_fix, num_tokens_from_string
=======
from utils.llm import generate_embedding, get_transcript_structure, get_plugin_result, summarize_open_glass, summarize_experience_text
>>>>>>> 570473be
from utils.location import get_google_maps_location
from utils.plugins import trigger_external_integrations
from utils.process_memory import process_memory
from utils.storage import upload_postprocessing_audio, delete_postprocessing_audio
from utils.stt.fal import fal_whisperx

router = APIRouter()


<<<<<<< HEAD
def _get_memory_by_id(uid: str, memory_id: str):
    memory = memories_db.get_memory(uid, memory_id)
    if memory is None or memory.get('deleted', False):
        raise HTTPException(status_code=404, detail="Memory not found")
    return memory


=======
def _process_get_memory_structered(memory: Union[Memory, CreateMemory, WorkflowCreateMemory], language_code: str, force_process: bool) -> (Structured, bool):
    # From workflow
    if memory.source == MemorySource.workflow:
        if memory.text_source == WorkflowMemorySource.audio:
            structured = get_transcript_structure(
                memory.text, memory.started_at, language_code, True)
            return (structured, False)

        if memory.text_source == WorkflowMemorySource.other:
            structured = summarize_experience_text(memory.text)
            return (structured, False)

        # not workflow memory source support
        raise HTTPException(status_code=400, detail='Invalid workflow memory source')

    # Default source
    should_clean_photos = False
    transcript = memory.get_transcript()
    if memory.photos:
        structured: Structured = summarize_open_glass(memory.photos)
        should_clean_photos = True  # Clear photos to avoid saving them in the memory
        return (structured, should_clean_photos)

    structured: Structured = get_transcript_structure(
        transcript, memory.started_at, language_code, force_process
    )

    return (structured, should_clean_photos)


def process_memory(
        uid: str, language_code: str, memory: Union[Memory, CreateMemory, WorkflowCreateMemory], force_process: bool = False, retries: int = 1
):
    # make structured
    structured: Structured
    try:
        (structured, should_clean_photos) = _process_get_memory_structered(memory, language_code, force_process)
        if should_clean_photos:
            memory.photos = []
    except Exception as e:
        print(e)
        if retries == 2:
            raise HTTPException(status_code=500, detail="Error processing memory, please try again later")
        return process_memory(uid, language_code, memory, force_process, retries + 1)

    discarded = structured.title == ''

    # new if
    new_photos = []
    if isinstance(memory, CreateMemory):
        memory = Memory(
            id=str(uuid.uuid4()),
            **memory.dict(),
            created_at=datetime.utcnow(),
            deleted=False,
            structured=structured,
            discarded=discarded,
        )
        new_photos = memory.photos
    elif isinstance(memory, WorkflowCreateMemory):
        create_memory = memory
        memory = Memory(
            id=str(uuid.uuid4()),
            **memory.dict(),
            created_at=datetime.utcnow(),
            deleted=False,
            structured=structured,
            discarded=discarded,
        )
        memory.external_data = create_memory.dict()
    else:
        print(f"Existing memory {memory.id}")

    # store to db
    memories_db.upsert_memory(uid, memory.dict())
    # photos
    if new_photos:
        memories_db.store_memory_photos(uid, memory.id, new_photos)

    # afterward, should be async
    asyncio.run(_process_memory_afterward(uid, memory))

    return memory


def _process_get_memory_conversation_str(memory: Memory) -> str:
    # Workflow
    if memory.source == MemorySource.workflow:
        return memory.external_data["text"]

    # Default
    return memory.get_transcript()


async def _process_memory_afterward(uid: str, memory: Memory):
    if memory.discarded:
        return

    structured = memory.structured
    transcript = _process_get_memory_conversation_str(memory)

    # forward to plugin
    structured_str = str(structured)
    vector = generate_embedding(structured_str)
    upsert_vector(uid, memory, vector)

    plugins: List[Plugin] = get_plugins_data(uid, include_reviews=False)
    filtered_plugins = [plugin for plugin in plugins if plugin.works_with_memories() and plugin.enabled and plugin.trigger_workflow_memories]
    threads = []

    def execute_plugin(plugin):
        if result := get_plugin_result(transcript, plugin).strip():
            memory.plugins_results.append(PluginResult(plugin_id=plugin.id, content=result))

    for plugin in filtered_plugins:
        threads.append(threading.Thread(target=execute_plugin, args=(plugin,)))

    [t.start() for t in threads]
    [t.join() for t in threads]

    return


>>>>>>> 570473be
@router.post("/v1/memories", response_model=CreateMemoryResponse, tags=['memories'])
def create_memory(
        create_memory: CreateMemory, trigger_integrations: bool, language_code: Optional[str] = None,
        uid: str = Depends(auth.get_current_user_uid)
):
    """
    Create Memory endpoint.
    :param create_memory: data to create memory
    :param trigger_integrations: determine if triggering the on_memory_created plugins webhooks.
    :param language_code: language.
    :param uid: user id.
    :return: The new memory created + any messages triggered by on_memory_created integrations.

    TODO: Should receive raw segments by deepgram, instead of the beautified ones? and get beautified on read?
    """
    if not create_memory.transcript_segments and not create_memory.photos:
        raise HTTPException(status_code=400, detail="Transcript segments or photos are required")

    geolocation = create_memory.geolocation
    if geolocation and not geolocation.google_place_id:
        create_memory.geolocation = get_google_maps_location(geolocation.latitude, geolocation.longitude)

    if not language_code:
        language_code = create_memory.language
    else:
        create_memory.language = language_code

    memory = process_memory(uid, language_code, create_memory)
    if not trigger_integrations:
        return CreateMemoryResponse(memory=memory, messages=[])

    messages = trigger_external_integrations(uid, memory)
    return CreateMemoryResponse(memory=memory, messages=messages)


@router.post("/v1/memories/{memory_id}/post-processing", response_model=Memory, tags=['memories'])
async def postprocess_memory(
        memory_id: str, file: Optional[UploadFile], uid: str = Depends(auth.get_current_user_uid)
):
    """
    The objective of this endpoint, is to get the best possible transcript from the audio file.
    Instead of storing the initial deepgram result, doing a full post-processing with whisper-x.
    This increases the quality of transcript by at least 20%.
    Which also includes a better summarization.
    Which helps us create better vectors for the memory.
    And improves the overall experience of the user.

    TODO: Try Nvidia Nemo ASR as suggested by @jhonnycombs
    https://huggingface.co/spaces/hf-audio/open_asr_leaderboard

    TODO: USE soniox here? with speech profile and stuff?
    """
    memory_data = _get_memory_by_id(uid, memory_id)
    memory = Memory(**memory_data)
    if memory.discarded:
        raise HTTPException(status_code=400, detail="Memory is discarded")

    # TODO: can do VAD and still keep segments? ~ should do something even with VAD start end?
    file_path = f"_temp/{memory_id}_{file.filename}"
    with open(file_path, 'wb') as f:
        f.write(file.file.read())

    memories_db.set_postprocessing_status(uid, memory.id, PostProcessingStatus.in_progress)

    # TODO: try https://dev.hume.ai/reference/expression-measurement-api/batch/start-inference-job-from-local-file

    try:
        # Upload to GCP + remove file locally and cloud storage
        url = upload_postprocessing_audio(file_path)
        os.remove(file_path)
        segments = fal_whisperx(url)  # TODO: should consider storing non beautified segments, and beautify on read?
        delete_postprocessing_audio(file_path)

        # Fix user speaker_id matching
        if any(segment.is_user for segment in memory.transcript_segments):
            prev = TranscriptSegment.segments_as_string(memory.transcript_segments, False)
            transcript_tokens = num_tokens_from_string(
                TranscriptSegment.segments_as_string(memory.transcript_segments, False))
            # should limit a few segments, like first and last 100?
            if transcript_tokens < 40000:  # 40k tokens, costs about 10 usd per request
                new = TranscriptSegment.segments_as_string(segments, False)
                speaker_id: int = transcript_user_speech_fix(prev, new)
            else:  # simple way (this in theory should work for all) ~ Not super accurate most likely
                speaker_id: int = [segment.speaker_id for segment in memory.transcript_segments if segment.is_user][0]

            for segment in segments:
                if segment.speaker_id == speaker_id:
                    segment.is_user = True

        # Store previous and new segments in DB as collection.
        memories_db.store_model_segments_result(uid, memory.id, 'deepgram_streaming', memory.transcript_segments)
        memory.transcript_segments = segments
        memories_db.store_model_segments_result(uid, memory.id, 'fal_whisperx', segments)
        memories_db.upsert_memory(uid, memory.dict())  # Store transcript segments at least if smth fails later

        # Reprocess memory with improved transcription
        result = process_memory(uid, memory.language, memory, force_process=True)
    except Exception as e:
        memories_db.set_postprocessing_status(uid, memory.id, PostProcessingStatus.failed)
        raise HTTPException(status_code=500, detail=str(e))

    memories_db.set_postprocessing_status(uid, memory.id, PostProcessingStatus.completed)
    return result


# 843364d7-6a60-4f30-8684-0e74d0398c5c
# caLCFj7IisV85UX9XrrV1aVf3pk1

# util(
#     'caLCFj7IisV85UX9XrrV1aVf3pk1',
#     '843364d7-6a60-4f30-8684-0e74d0398c5c',
#     '_temp/843364d7-6a60-4f30-8684-0e74d0398c5c_recording-20240817_145819.wav'
# )

# url = upload_postprocessing_audio('_temp/5a414d64-7c75-4df2-983e-18cee665a67d_recording-20240817_153755.wav')
# segments = fal_whisperx(url)

@router.post('/v1/memories/{memory_id}/reprocess', response_model=Memory, tags=['memories'])
def reprocess_memory(
        memory_id: str, language_code: Optional[str] = None, uid: str = Depends(auth.get_current_user_uid)
):
    """
    Whenever a user wants to reprocess a memory, or wants to force process a discarded one
    :return: The updated memory after reprocessing.
    """
    memory = memories_db.get_memory(uid, memory_id)
    if memory is None:
        raise HTTPException(status_code=404, detail="Memory not found")
    memory = Memory(**memory)
    if not language_code:
        language_code = memory.language or 'en'

    return process_memory(uid, language_code, memory, force_process=True)


@router.get('/v1/memories', response_model=List[Memory], tags=['memories'])
def get_memories(limit: int = 100, offset: int = 0, uid: str = Depends(auth.get_current_user_uid)):
    print('get_memories', uid, limit, offset)
    return memories_db.get_memories(uid, limit, offset, include_discarded=True)


@router.get("/v1/memories/{memory_id}", response_model=Memory, tags=['memories'])
def get_memory_by_id(memory_id: str, uid: str = Depends(auth.get_current_user_uid)):
    return _get_memory_by_id(uid, memory_id)


@router.get("/v1/memories/{memory_id}/photos", response_model=List[MemoryPhoto], tags=['memories'])
def get_memory_photos(memory_id: str, uid: str = Depends(auth.get_current_user_uid)):
    _get_memory_by_id(uid, memory_id)
    return memories_db.get_memory_photos(uid, memory_id)


@router.delete("/v1/memories/{memory_id}", status_code=204, tags=['memories'])
def delete_memory(memory_id: str, uid: str = Depends(auth.get_current_user_uid)):
    memories_db.delete_memory(uid, memory_id)
    delete_vector(memory_id)
    return {"status": "Ok"}<|MERGE_RESOLUTION|>--- conflicted
+++ resolved
@@ -1,33 +1,22 @@
-<<<<<<< HEAD
 import os
-=======
 import hashlib
 import asyncio
 import random
 import threading
 import uuid
 from typing import Union
->>>>>>> 570473be
 
 from fastapi import APIRouter, Depends, HTTPException, UploadFile
 
 import database.memories as memories_db
-<<<<<<< HEAD
 from database.vector import delete_vector
-=======
-from database.vector import delete_vector, upsert_vectors, upsert_vector
->>>>>>> 570473be
 from models.memory import *
 from models.integrations import *
 from models.plugin import Plugin
 from utils.plugins import get_plugins_data
 from models.transcript_segment import TranscriptSegment
 from utils import auth
-<<<<<<< HEAD
 from utils.llm import transcript_user_speech_fix, num_tokens_from_string
-=======
-from utils.llm import generate_embedding, get_transcript_structure, get_plugin_result, summarize_open_glass, summarize_experience_text
->>>>>>> 570473be
 from utils.location import get_google_maps_location
 from utils.plugins import trigger_external_integrations
 from utils.process_memory import process_memory
@@ -37,7 +26,6 @@
 router = APIRouter()
 
 
-<<<<<<< HEAD
 def _get_memory_by_id(uid: str, memory_id: str):
     memory = memories_db.get_memory(uid, memory_id)
     if memory is None or memory.get('deleted', False):
@@ -45,131 +33,6 @@
     return memory
 
 
-=======
-def _process_get_memory_structered(memory: Union[Memory, CreateMemory, WorkflowCreateMemory], language_code: str, force_process: bool) -> (Structured, bool):
-    # From workflow
-    if memory.source == MemorySource.workflow:
-        if memory.text_source == WorkflowMemorySource.audio:
-            structured = get_transcript_structure(
-                memory.text, memory.started_at, language_code, True)
-            return (structured, False)
-
-        if memory.text_source == WorkflowMemorySource.other:
-            structured = summarize_experience_text(memory.text)
-            return (structured, False)
-
-        # not workflow memory source support
-        raise HTTPException(status_code=400, detail='Invalid workflow memory source')
-
-    # Default source
-    should_clean_photos = False
-    transcript = memory.get_transcript()
-    if memory.photos:
-        structured: Structured = summarize_open_glass(memory.photos)
-        should_clean_photos = True  # Clear photos to avoid saving them in the memory
-        return (structured, should_clean_photos)
-
-    structured: Structured = get_transcript_structure(
-        transcript, memory.started_at, language_code, force_process
-    )
-
-    return (structured, should_clean_photos)
-
-
-def process_memory(
-        uid: str, language_code: str, memory: Union[Memory, CreateMemory, WorkflowCreateMemory], force_process: bool = False, retries: int = 1
-):
-    # make structured
-    structured: Structured
-    try:
-        (structured, should_clean_photos) = _process_get_memory_structered(memory, language_code, force_process)
-        if should_clean_photos:
-            memory.photos = []
-    except Exception as e:
-        print(e)
-        if retries == 2:
-            raise HTTPException(status_code=500, detail="Error processing memory, please try again later")
-        return process_memory(uid, language_code, memory, force_process, retries + 1)
-
-    discarded = structured.title == ''
-
-    # new if
-    new_photos = []
-    if isinstance(memory, CreateMemory):
-        memory = Memory(
-            id=str(uuid.uuid4()),
-            **memory.dict(),
-            created_at=datetime.utcnow(),
-            deleted=False,
-            structured=structured,
-            discarded=discarded,
-        )
-        new_photos = memory.photos
-    elif isinstance(memory, WorkflowCreateMemory):
-        create_memory = memory
-        memory = Memory(
-            id=str(uuid.uuid4()),
-            **memory.dict(),
-            created_at=datetime.utcnow(),
-            deleted=False,
-            structured=structured,
-            discarded=discarded,
-        )
-        memory.external_data = create_memory.dict()
-    else:
-        print(f"Existing memory {memory.id}")
-
-    # store to db
-    memories_db.upsert_memory(uid, memory.dict())
-    # photos
-    if new_photos:
-        memories_db.store_memory_photos(uid, memory.id, new_photos)
-
-    # afterward, should be async
-    asyncio.run(_process_memory_afterward(uid, memory))
-
-    return memory
-
-
-def _process_get_memory_conversation_str(memory: Memory) -> str:
-    # Workflow
-    if memory.source == MemorySource.workflow:
-        return memory.external_data["text"]
-
-    # Default
-    return memory.get_transcript()
-
-
-async def _process_memory_afterward(uid: str, memory: Memory):
-    if memory.discarded:
-        return
-
-    structured = memory.structured
-    transcript = _process_get_memory_conversation_str(memory)
-
-    # forward to plugin
-    structured_str = str(structured)
-    vector = generate_embedding(structured_str)
-    upsert_vector(uid, memory, vector)
-
-    plugins: List[Plugin] = get_plugins_data(uid, include_reviews=False)
-    filtered_plugins = [plugin for plugin in plugins if plugin.works_with_memories() and plugin.enabled and plugin.trigger_workflow_memories]
-    threads = []
-
-    def execute_plugin(plugin):
-        if result := get_plugin_result(transcript, plugin).strip():
-            memory.plugins_results.append(PluginResult(plugin_id=plugin.id, content=result))
-
-    for plugin in filtered_plugins:
-        threads.append(threading.Thread(target=execute_plugin, args=(plugin,)))
-
-    [t.start() for t in threads]
-    [t.join() for t in threads]
-
-    return
-
-
->>>>>>> 570473be
 @router.post("/v1/memories", response_model=CreateMemoryResponse, tags=['memories'])
 def create_memory(
         create_memory: CreateMemory, trigger_integrations: bool, language_code: Optional[str] = None,
