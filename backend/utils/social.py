--- conflicted
+++ resolved
@@ -66,12 +66,8 @@
 
         return {"tweet": latest_tweet['text'], 'verified': False}
 
-<<<<<<< HEAD
 
-async def create_persona_from_twitter_profile(username: str, handle: str, uid: str) -> Dict[str, Any]:
-=======
 async def upsert_persona_from_twitter_profile(username: str, handle: str, uid: str) -> Dict[str, Any]:
->>>>>>> a249c556
     profile = await get_twitter_profile(handle)
     profile['avatar'] = profile['avatar'].replace('_normal', '')
     persona = get_persona_by_username_twitter_handle_db(username, handle)
